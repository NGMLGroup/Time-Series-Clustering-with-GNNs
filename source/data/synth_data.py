import math
import pprint
import os.path
import torch

import numpy as np

from einops import rearrange
from torch import nn
from torch_geometric.utils import remove_self_loops, coalesce
from pygsp import graphs
from tsl import logger
from tsl.datasets import GaussianNoiseSyntheticDataset
from tsl.nn.layers.graph_convs.gpvar import GraphPolyVAR
from tsl.ops.connectivity import parse_connectivity

# GPVAR implementation based on the code from
# https://github.com/Graph-Machine-Learning-Group/taming-local-effects-stgnns

class _SineGPVAR(nn.Module):
    def __init__(self,
                 temporal_order,
                 spatial_order,
                 num_nodes,
                 cluster_index=None):
        super(_SineGPVAR, self).__init__()
        self.global_model = GraphPolyVAR(temporal_order=temporal_order,
                                         spatial_order=spatial_order,
                                         norm='none')

        self.temporal_order = temporal_order
        self.spatial_order = spatial_order
        self.num_nodes = num_nodes
        self.cluster_index = cluster_index

        if self.cluster_index is None:
            self.amplitude = nn.Parameter(torch.Tensor(num_nodes, 1))
            self.phase = nn.Parameter(torch.Tensor(num_nodes, 1))
            self.period = nn.Parameter(torch.Tensor(num_nodes, 1))

        else:
            num_clusters = torch.unique(self.cluster_index).numel()
            self.amplitude = nn.Parameter(torch.Tensor(num_clusters, 1))
            self.phase = nn.Parameter(torch.Tensor(num_clusters, 1))
            self.period = nn.Parameter(torch.Tensor(num_clusters, 1))

        self.time_idx = 0

        self.reset_parameters()

    def reset_parameters(self):
        self.global_model.reset_parameters()
        amp_max = 1.
        phase_max = math.pi
        period_max = 12
        with torch.no_grad():
            self.amplitude.data.uniform_(0, amp_max)
            self.phase.data.uniform_(-phase_max, phase_max)
            self.period.data.uniform_(1, period_max)

    @classmethod
    def from_params(cls, global_params, local_params=None, num_nodes=None,
                    amp_max=1., phase_max=math.pi, period_max=12,
                    cluster_index=None, seed=None):

        temporal_order = global_params.shape[1]
        spatial_order = global_params.shape[0] - 1  #
        num_nodes = num_nodes or local_params.shape[0]

        model = cls(temporal_order=temporal_order,
                    spatial_order=spatial_order,
                    num_nodes=num_nodes,
                    cluster_index=cluster_index)
        model.global_model.weight.data.copy_(global_params)

        if local_params is None:

            rng = torch.Generator()
            if seed is not None:
                rng.manual_seed(seed)

            if cluster_index is None:
                num_instances = num_nodes
            else:
                num_instances = torch.unique(cluster_index).numel()

            amplitude = amp_max * torch.rand(num_instances, 1, generator=rng)
            phase = (2*phase_max * torch.rand(num_instances, 1, generator=rng)
                     - phase_max)
            period = (period_max * torch.rand(num_instances, 1, generator=rng)
                      + 1)

        else:
            amplitude = local_params['amplitude']
            phase = local_params['phase']
            period = local_params['period']

        model.amplitude.data.copy_(amplitude)
        model.phase.data.copy_(phase)
        model.period.data.copy_(period)

        return model

    def forward(self, x, edge_index, edge_weight=None):
        # x : [batch, steps, nodes, channels]
        x_l = torch.tanh(self.global_model(x, edge_index, edge_weight))

        amplitude = self.amplitude
        phase = self.phase
        period = self.period
        if self.cluster_index is not None:
            amplitude = amplitude[self.cluster_index]
            phase = phase[self.cluster_index]
            period = period[self.cluster_index]

        t = self.time_idx
        sine_wave = amplitude * torch.sin(2 * math.pi * t / period + phase)
        sine_wave = rearrange(sine_wave, 'n 1 -> 1 1 n 1')
        self.time_idx += 1

        return x_l + sine_wave


class _ARProcess(nn.Module):
    def __init__(self, temporal_order, num_nodes, cluster_index=None):
        super(_ARProcess, self).__init__()
        self.temporal_order = temporal_order
        self.num_nodes = num_nodes
        self.cluster_index = cluster_index

        if self.cluster_index is None:
            self.weight = nn.Parameter(torch.Tensor(num_nodes, temporal_order))
        else:
            num_clusters = torch.unique(self.cluster_index).numel()
            self.weight = nn.Parameter(torch.Tensor(num_clusters,
                                                    temporal_order))

        self.reset_parameters()

    def reset_parameters(self):
        a = math.sqrt(self.weight.size(1))
        with torch.no_grad():
            self.weight.data.uniform_(-a, a)

    @classmethod
    def from_params(cls, num_nodes, temporal_order, ar_weights = None,
                    p_max=1., cluster_index=None,
                    seed=None):

        model = cls(temporal_order=temporal_order, num_nodes=num_nodes,
                    cluster_index=cluster_index)

        if ar_weights is None:
            rng = torch.Generator()
            if seed is not None:
                rng.manual_seed(seed)

            if cluster_index is None:
                num_instances = num_nodes
            else:
                num_instances = torch.unique(cluster_index).numel()

            if p_max > 0:
                ar_weights = 2. * p_max * torch.rand(num_instances,
                                                     temporal_order,
                                                     generator=rng) - p_max
            else:
                ar_weights = torch.ones(num_instances,
                                        temporal_order) / temporal_order
        else:
            assert temporal_order == ar_weights.shape[1]

        model.weight.data.copy_(ar_weights)
        return model

    def forward(self, x):
        weight = self.weight
        if self.cluster_index is not None:
            weight = weight[self.cluster_index]
        x_l = torch.einsum('bpnf, np -> bnf', x,
                           weight)
        x_l = rearrange(x_l, 'b n f -> b 1 n f')
        return x_l


def _mixed_barabasialbert_graph(num_nodes, num_communities, graph_params=None,
                                community_prop=None, seed=None):
    rng = torch.Generator()
    if seed is not None:
        rng.manual_seed(seed)

    if num_nodes is None:
        num_nodes = int(100*num_communities)
    if community_prop is None:
        cluster_index = torch.arange(
            num_communities
        ).repeat_interleave(int(num_nodes/num_communities))
        cluster_sizes = torch.tensor([int(num_nodes/num_communities)]
                                     * num_communities)
    else:
        cluster_sizes = (community_prop * num_nodes).int()
        cluster_index = torch.cat([i * torch.ones(s)
                                   for i, s in enumerate(cluster_sizes)]).int()

    if graph_params is None:
        m0_vals = []
        m_vals = []
        for i in range(num_communities):
            m0_vals.append(torch.randint(1, 10 if cluster_sizes[i] >= 10
                                        else cluster_sizes[i],
                                        (1,), generator=rng).item())
            if m0_vals[-1] > 1:
                m_vals.append(torch.randint(1, m0_vals[-1],
                                            (1,), generator=rng).item())
            else:
                m_vals.append(1)
    else:
        m0_vals = graph_params['m0']
        m_vals = graph_params['m']

    edge_index = torch.tensor([], dtype=torch.long)
    for i in range(num_communities):
        graph = graphs.BarabasiAlbert(N=cluster_sizes[i], m0=m0_vals[i],
                                      m=m_vals[i], seed=seed)
        edge_index_i = graph.W.tocoo()
        edge_index_i = torch.tensor([edge_index_i.row, edge_index_i.col],
                                    dtype=torch.long)
        edge_index_i += cluster_sizes[:i].sum()
        edge_index = torch.cat([edge_index, edge_index_i], dim=1)

    n_noise_edges = (num_nodes // 10)
    rng = torch.Generator()
    if seed is not None:
        rng.manual_seed(seed)
    noise_edges = torch.randint(0, num_nodes, (2, n_noise_edges), generator=rng)
    # Concatenate in both directions
    edge_index = torch.cat([edge_index, noise_edges], dim=1)
    edge_index = torch.cat([edge_index, noise_edges.flip(0)], dim=1)
    # Remove potential duplicates and self-loops
    edge_index = remove_self_loops(edge_index)[0]
    edge_index = coalesce(edge_index, None, num_nodes)

    return cluster_index, edge_index


def _erdosrenyi_graph(num_nodes, num_communities, graph_params,
                      community_prop=None, seed=None):

    if graph_params['p'] is None:
        p = 0.05
    else:
        p = graph_params['p']
    if graph_params['connected'] is None:
        connected = True
    else:
        connected = graph_params['connected']
    if graph_params['max_iter'] is None:
        max_iter = 40
    else:
        max_iter = graph_params['max_iter']

    if num_nodes is None:
        num_nodes = int(100*num_communities)
    if community_prop is None:
        cluster_index = torch.arange(
            num_communities
        ).repeat_interleave(int(num_nodes/num_communities))
    else:
        cluster_sizes = (community_prop * num_nodes).int()
        cluster_index = torch.cat([i * torch.ones(s) for i, s
                                   in enumerate(cluster_sizes)]).int()

    graph = graphs.ErdosRenyi(N=num_nodes, p=p, seed=seed,
                                directed=False, self_loops=False,
                                connected=connected, max_iter=max_iter)
    edge_index = graph.W.tocoo()
    edge_index = torch.tensor([edge_index.row, edge_index.col],
                                dtype=torch.long)

    return cluster_index, edge_index


class SyntheticSpatioTemporalDataset(GaussianNoiseSyntheticDataset):
    """
    Synthetic spatio-temporal dataset with a given graph structure and
    temporal model.
    Args:
        num_nodes : int
            Number of nodes in the graph.
        num_communities : int
            Number of communities in the graph. Equivalent to the number of
            natural clusters or classes in the graph.
        num_steps : int
            Number of time steps in the dataset.
        global_params : list of list
            Global parameters of the GPVAR component of the temporal model.
        series_type : str
            Type of the temporal model. Can be 'sine_gpvar' or 'arprocess'.
        graph_type : str
            Type of the graph. Can be 'mixed_ba' or 'erdosrenyi'.
        local_params : dict
            Local parameters of the temporal model. For 'sine_gpvar', it should
            contain 'amplitude', 'phase', and 'period' as keys. For 'arprocess',
            it should contain 'ar_weights' as key.
        graph_params : dict
            Parameters of the graph. For 'mixed_ba', it should contain 'm0' and
            'm' as keys. For 'erdosrenyi', it should contain 'p', 'connected',
            and 'max_iter' as keys.
        community_prop : torch.Tensor
            Proportion of nodes in each community. Default is None (balanced
            partition). Must sum to 1 if provided.
        local_limits : dict
            Different limits of local parameters. For 'sine_gpvar', it should
            contain 'amp_max', 'phase_max', and 'period_max' as keys. For
            'arprocess', it should contain 'p_max' as key.
        sigma_noise : float
            Standard deviation of the Gaussian noise. Default is 0.2.
        share_community_weights : bool
            Whether to share the weights/parameters of the temporal model across
            the different communities. Default is False.
        save_to : str
            Path to save the dataset. Default is None.
<<<<<<< HEAD
        save_params : bool
            Whether to save the parameters used to generate the dataset.
            Default is True.
=======
        override_numpy_params : bool
            Whether to override the numpy parameters (if they already exist).
            Default is False.
>>>>>>> 7ca4f14d
        load_from : str
            Path to load the dataset. Default is None.
        seed : int
            Random seed for reproducibility. Default is None.
        name : str
            Name of the dataset. Default is None.
    """
    def __init__(self,
                 num_nodes=None,
                 num_communities=None,
                 num_steps=None,
                 global_params=None,
                 series_type='sine_gpvar',
                 graph_type='mixed_ba',
                 local_params=None,
                 graph_params=None,
                 community_prop=None,
                 local_limits=None,
                 sigma_noise=.2,
                 share_community_weights: bool = False,
                 save_to: str = None,
                 override_numpy_params: bool = False,
                 load_from: str = None,
                 seed: int = None,
                 name=None):
        if name is None:
            self.name = f"SynthSpatioTemporal"
        else:
            self.name = name
        self.load_from = load_from

        if load_from is None:
            if seed is not None:
                self.seed = seed

            if graph_type == 'mixed_ba':
                cluster_index, edge_index = _mixed_barabasialbert_graph(
                    num_nodes,
                    num_communities,
                    graph_params,
                    community_prop,
                    self.seed
                )
            elif graph_type == 'erdosrenyi':
                cluster_index, edge_index = _erdosrenyi_graph(
                    num_nodes,
                    num_communities,
                    graph_params,
                    community_prop,
                    seed=self.seed
                )
            else:
                raise ValueError(f'Unknown graph type: {graph_type}')

            self.cluster_index = cluster_index

        else:
            params_dict = np.load(load_from + '/dataset_params.npy',
                                  allow_pickle='TRUE').item()

            num_nodes = params_dict['num_nodes']
            num_communities = params_dict['num_communities']
            num_steps = params_dict['num_steps']
            global_params = params_dict['global_params']
            series_type = params_dict['series_type']
            graph_type = params_dict['graph_type']
            local_params = params_dict['local_params']
            graph_params = params_dict['graph_params']
            community_prop = params_dict['community_prop']
            local_limits = params_dict['local_limits']
            sigma_noise = params_dict['sigma_noise']
            share_community_weights = params_dict['share_community_weights']
            seed = params_dict['seed']

            self.seed = seed
            self.cluster_index = torch.from_numpy(self.load_cluster_index())
            edge_index = torch.from_numpy(self.load_edge_index())


        if series_type == 'sine_gpvar':
            if local_limits is not None:
                amp_max = local_limits['amp_max']
                phase_max = local_limits['phase_max']
                period_max = local_limits['period_max']
            else:
                amp_max = 2.
                phase_max = math.pi
                period_max = 12

            filter = _SineGPVAR.from_params(
                global_params=torch.tensor(global_params,
                                        dtype=torch.float32),
                local_params=local_params,
                num_nodes=num_nodes,
                amp_max=amp_max,
                phase_max=phase_max,
                period_max=period_max,
                cluster_index=(self.cluster_index if share_community_weights
                               else None),
                seed=self.seed)

        elif series_type == 'arprocess':
            if local_limits is not None:
                p_max = local_limits['p_max']
            else:
                p_max = 1.
            filter = _ARProcess.from_params(
                num_nodes=num_nodes,
                temporal_order=global_params,
                ar_weights=local_params,
                p_max=p_max,
                cluster_index=(self.cluster_index if share_community_weights
                               else None),
                seed=self.seed)
        else:
            raise ValueError(f'Unknown series type: {series_type}')

        temporal_order = filter.temporal_order

        super(SyntheticSpatioTemporalDataset, self).__init__(num_features=1,
                                            num_nodes=num_nodes,
                                            num_steps=num_steps,
                                            connectivity=edge_index,
                                            min_window=temporal_order,
                                            model=filter,
                                            sigma_noise=sigma_noise,
                                            seed=seed,
                                            name=name)

        self.override_numpy_params = override_numpy_params
        if save_to is not None:
            params_dict = {'num_nodes': num_nodes,
                            'num_communities': num_communities,
                            'num_steps': num_steps,
                            'global_params': global_params,
                            'series_type': series_type,
                            'graph_type': graph_type,
                            'local_params': local_params,
                            'graph_params': graph_params,
                            'community_prop': community_prop,
                            'local_limits': local_limits,
                            'sigma_noise': sigma_noise,
                            'share_community_weights': share_community_weights,
                            'seed': seed}

            self.save(foldername=save_to, params_dict=params_dict)


    def save(self, foldername: str, params_dict: dict):
        if not hasattr(self, 'target'):
            target, optimal_pred, mask = self.load_raw()
        else:
            target, optimal_pred, mask = (self.target,
                                          self.optimal_pred,
                                          self.mask)
        if not os.path.isabs(foldername):
            this_dir = os.path.dirname(os.path.realpath(__file__))
            foldername = os.path.join(this_dir, foldername)
        if not os.path.exists(foldername):
            os.makedirs(foldername)

        logger.info(f'Saving synthetic dataset to: {foldername}')

        # Save target, optimal_pred, mask
        np.savez_compressed(foldername + '/series.npz', target=target,
                            optimal_pred=optimal_pred, mask=mask)

        # Save dataset paramameters (as both .npy and .txt)
        file_exists = os.path.isfile(foldername + '/dataset_params.npy')

        if self.override_numpy_params or not file_exists:
            np.save(foldername + '/dataset_params.npy', params_dict)
        with open(foldername + '/dataset_params.txt', 'w') as f:
            pprint.pprint(params_dict, stream=f)

        # Save cluster labels
        np.save(foldername + '/cluster_index.npy', self.cluster_index.numpy())

        # Save edge_index
        np.save(foldername + '/edge_index.npy', self.connectivity[0].numpy())


    def load(self):
        if self.load_from is None:
            return self.load_raw()
        else:
            filename = self.load_from + '/series.npz'
            if not os.path.isabs(filename):
                this_dir = os.path.dirname(os.path.realpath(__file__))
                filename = os.path.join(this_dir, filename)
            logger.warning(f'Loading synthetic dataset from: {filename}')
            content = np.load(filename)
            target = content['target']
            optimal_pred = content['optimal_pred']
            mask = content['mask']
            return target, optimal_pred, mask

    def load_edge_index(self):
        filename = self.load_from + '/edge_index.npy'
        if not os.path.isabs(filename):
            this_dir = os.path.dirname(os.path.realpath(__file__))
            filename = os.path.join(this_dir, filename)
        logger.warning(f'Loading edge index from: {filename}')
        return np.load(filename)

    def load_cluster_index(self):
        filename = self.load_from + '/cluster_index.npy'
        if not os.path.isabs(filename):
            this_dir = os.path.dirname(os.path.realpath(__file__))
            filename = os.path.join(this_dir, filename)
        logger.warning(f'Loading cluster index from: {filename}')
        return np.load(filename)

    def get_connectivity(self, include_weights: bool = True,
                         include_self: bool = True,
                         layout: str = 'edge_index', **kwargs):
        edge_index, edge_weight = self.connectivity
        if not include_weights:
            edge_weight = None
        if not include_self:
            edge_index, edge_weight = remove_self_loops(edge_index, edge_weight)
        connectivity = (edge_index, edge_weight)
        if layout in ['coo', 'csr', 'sparse_matrix']:
            return parse_connectivity(connectivity=connectivity,
                                      target_layout='sparse',
                                      num_nodes=self.n_nodes)
        elif layout == 'dense':
            return parse_connectivity(connectivity=connectivity,
                                      target_layout='dense',
                                      num_nodes=self.n_nodes)
        else:
            return connectivity


def setup_dataset_with_params(dataset_params_path, dataset_path,
                              force_generate=False):
    """Setup a synthetic dataset with the given parameters.
    Args:
        dataset_params_path : str
            Path to the dataset parameters file.
        dataset_path : str
            Path to the dataset folder.
        force_generate : bool
            Whether to force generation of the dataset. Will overwrite if the
            dataset already exists. Default is False.
    """
    # Extract dataset parameters
    dataset_params = np.load(dataset_params_path, allow_pickle='TRUE').item()

    # Determine whether to generate or load the dataset
    if (os.path.exists(os.path.join(dataset_path, 'series.npz'))
        and not force_generate):
        load_from = dataset_path
        save_to = None
    else:
        load_from = None
        save_to = dataset_path

    dataset = SyntheticSpatioTemporalDataset(
        num_nodes=dataset_params['num_nodes'],
        num_communities=dataset_params['num_communities'],
        num_steps=dataset_params['num_steps'],
        global_params=dataset_params['global_params'],
        series_type=dataset_params['series_type'],
        graph_type=dataset_params['graph_type'],
        local_params=dataset_params['local_params'],
        graph_params=dataset_params['graph_params'],
        community_prop=dataset_params['community_prop'],
        local_limits=dataset_params['local_limits'],
        sigma_noise=dataset_params['sigma_noise'],
        share_community_weights=dataset_params['share_community_weights'],
        save_to=save_to,
        override_numpy_params=False,
        load_from=load_from,
        seed=dataset_params['seed']
    )

    return dataset


if __name__ == '__main__':
    # Syntax for generating the dataset
    dataset = SyntheticSpatioTemporalDataset(
        series_type='sine_gpvar',
        graph_type='mixed_ba',
        num_communities=5,
        num_nodes=1500,
        num_steps=2000,
        community_prop=None,
        graph_params={'m0': [3, 2, 5, 2, 4], 'm': [2, 1, 4, 1, 2]},
        global_params=[[0.6, 0.], [0., 0.2]],
        local_params={
            'amplitude': torch.tensor([[0.4], [0.5], [0.6], [0.4], [0.5]]),
            'phase': torch.tensor([[0.], [0.15], [-0.15], [-0.2], [0.2]]),
            'period': torch.tensor([[12.], [14.], [10.], [16.], [12.]])
        },
        sigma_noise=0.6,
        seed=42,
        share_community_weights=True,
        save_to='../../datasets/synthetic/balanced',
    )<|MERGE_RESOLUTION|>--- conflicted
+++ resolved
@@ -320,15 +320,9 @@
             the different communities. Default is False.
         save_to : str
             Path to save the dataset. Default is None.
-<<<<<<< HEAD
-        save_params : bool
-            Whether to save the parameters used to generate the dataset.
-            Default is True.
-=======
         override_numpy_params : bool
             Whether to override the numpy parameters (if they already exist).
             Default is False.
->>>>>>> 7ca4f14d
         load_from : str
             Path to load the dataset. Default is None.
         seed : int
